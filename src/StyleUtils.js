--- conflicted
+++ resolved
@@ -56,23 +56,8 @@
             height: 100%;
             top: 0;
             left: 0;
-<<<<<<< HEAD
+            background-position: ${backgroundPosition};
             ${vendorPrefixBackgroundStyles(backgroundSize, transitionDelay)}
-=======
-            -webkit-background-size: ${backgroundSize};
-            -moz-background-size: ${backgroundSize};
-            -o-background-size: ${backgroundSize};
-            background-size: ${backgroundSize};
-            background-position: ${backgroundPosition};
-            -webkit-transition-delay: ${transitionDelay};
-            -moz-transition-delay: ${transitionDelay};
-            -o-transition-delay: ${transitionDelay};
-            transition-delay: ${transitionDelay};
-            -webkit-transition: opacity 0.5s;
-            -moz-transition: opacity 0.5s;
-            -o-transition: opacity 0.5s;
-            transition: opacity 0.5s;
->>>>>>> 79f6a170
           }
           .gatsby-background-image-${classId}:before {
             z-index: -100;
