--- conflicted
+++ resolved
@@ -120,6 +120,7 @@
 
       this.setState({ imgLoaded: true })
       if (this.state.seenBefore) {
+        // console.log(`seen`)
         this.setState({ fadeIn: false })
       }
 
@@ -203,45 +204,24 @@
       // console.log(backgroundColor, bgColor, `${bgColor && `background-color: ${bgColor};`}`)
 
       return (
-        <Tag
-          className={`${
-            className ? className : ``
-          } gatsby-background-image-${classId} gatsby-image-wrapper`}
-          style={{
-            position: `relative`,
-            overflow: `hidden`,
-            opacity: 0.99,
-            ...style,
-            ...this.backgroundStyles,
-          }}
-          ref={this.handleRef}
-          key={`fluid-${JSON.stringify(image.srcSet)}`}
-        >
-          <style
-            dangerouslySetInnerHTML={{
-              __html: pseudoStyles,
-            }}
-          />
-          {/* Show the original image during server-side rendering if JavaScript is disabled */}
-          {this.state.hasNoScript && (
-            <noscript
-              dangerouslySetInnerHTML={{
-                __html: noscriptImg({ alt, title, ...image }),
+          <Tag
+              className={`${className ? className : ``} gatsby-background-image-${classId} gatsby-image-wrapper`}
+              style={{
+                position: `relative`,
+                overflow: `hidden`,
+                opacity: .99,
+                ...style,
+                ...this.backgroundStyles,
               }}
-<<<<<<< HEAD
-            />
-          )}
-          {children}
-        </Tag>
-=======
               id={id}
               ref={this.handleRef}
               key={`fluid-${JSON.stringify(image.srcSet)}`}
           >
-            <style dangerouslySetInnerHTML={{
-              __html: createPseudoStyles(pseudoStyles)
-            }}>
-            </style>
+            <style
+              dangerouslySetInnerHTML={{
+                __html: pseudoStyles,
+              }}
+            />
             {/* Show the original image during server-side rendering if JavaScript is disabled */}
             {this.state.hasNoScript && (
                 <noscript
@@ -252,7 +232,6 @@
             )}
             {children}
           </Tag>
->>>>>>> 318c6793
       )
     }
 
@@ -264,8 +243,12 @@
         display: `inline-block`,
         width: image.width,
         height: image.height,
-        opacity: 0.99,
+        opacity: .99,
         ...style,
+      }
+
+      if (style.display === `inherit`) {
+        delete divStyle.display
       }
 
       // Set the backgroundImage according to images available.
@@ -294,11 +277,12 @@
         <Tag
           className={`${
             className ? className : ``
-          } gatsby-background-image-${classId} gatsby-image-wrapper`}
+            } gatsby-background-image-${classId} gatsby-image-wrapper`}
           style={{
             ...divStyle,
             ...this.backgroundStyles,
           }}
+          id={id}
           ref={this.handleRef}
           key={`fixed-${JSON.stringify(image.srcSet)}`}
         >
@@ -319,37 +303,10 @@
                   ...image,
                 }),
               }}
-<<<<<<< HEAD
             />
           )}
           {children}
         </Tag>
-=======
-              id={id}
-              ref={this.handleRef}
-              key={`fixed-${JSON.stringify(image.srcSet)}`}
-          >
-            <style dangerouslySetInnerHTML={{
-              __html: createPseudoStyles(pseudoStyles)
-            }}>
-            </style>
-            {/* Show the original image during server-side rendering if JavaScript is disabled */}
-            {this.state.hasNoScript && (
-                <noscript
-                    dangerouslySetInnerHTML={{
-                      __html: noscriptImg({
-                        alt,
-                        title,
-                        width: image.width,
-                        height: image.height,
-                        ...image,
-                      }),
-                    }}
-                />
-            )}
-            {children}
-          </Tag>
->>>>>>> 318c6793
       )
     }
     return null
