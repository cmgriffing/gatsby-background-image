--- conflicted
+++ resolved
@@ -19,30 +19,10 @@
             top: 0;
             left: 0;
             background-position: 'center';
-<<<<<<< HEAD
-            -webkit-background-size: 'contain';
--moz-background-size: 'contain';
--o-background-size: 'contain';
--ms-background-size: 'contain';
-background-size: 'contain';
--webkit-transition-delay: 0.25s;
--moz-transition-delay: 0.25s;
--o-transition-delay: 0.25s;
--ms-transition-delay: 0.25s;
-transition-delay: 0.25s;
--webkit-transition: opacity 0.5s;
--moz-transition: opacity 0.5s;
--o-transition: opacity 0.5s;
--ms-transition: opacity 0.5s;
-transition: opacity 0.5s;
-
-            
-=======
-            background-size: 'contain';
-                 transition-delay: 0.25s;
-                       transition: opacity 0.5s;
-            background-repeat: 'repeat-y';
->>>>>>> 32df6f3f
+            background-size: 'contain';
+                 transition-delay: 0.25s;
+                       transition: opacity 0.5s;
+            background-repeat: 'repeat-y';
           }
           .gatsby-background-image-test:before {
             z-index: -100;
@@ -88,33 +68,10 @@
             top: 0;
             left: 0;
             background-position: 'center';
-<<<<<<< HEAD
-            -webkit-background-size: 'contain';
--moz-background-size: 'contain';
--o-background-size: 'contain';
--ms-background-size: 'contain';
-background-size: 'contain';
--webkit-transition-delay: 0.25s;
--moz-transition-delay: 0.25s;
--o-transition-delay: 0.25s;
--ms-transition-delay: 0.25s;
-transition-delay: 0.25s;
--webkit-transition: opacity 0.5s;
--moz-transition: opacity 0.5s;
--o-transition: opacity 0.5s;
--ms-transition: opacity 0.5s;
-transition: opacity 0.5s;
-
-            background-repeat: 'repeat-y';
-background-position: 'center';
-background-size: 'contain';
-
-=======
-            background-size: 'contain';
-                 transition-delay: 0.25s;
-                       transition: opacity 0.5s;
-            background-repeat: 'repeat-y';
->>>>>>> 32df6f3f
+            background-size: 'contain';
+                 transition-delay: 0.25s;
+                       transition: opacity 0.5s;
+            background-repeat: 'repeat-y';
           }
           .gatsby-background-image-test:before {
             z-index: -100;
@@ -160,30 +117,10 @@
             top: 0;
             left: 0;
             background-position: center;
-<<<<<<< HEAD
-            -webkit-background-size: cover;
--moz-background-size: cover;
--o-background-size: cover;
--ms-background-size: cover;
-background-size: cover;
--webkit-transition-delay: 0.25s;
--moz-transition-delay: 0.25s;
--o-transition-delay: 0.25s;
--ms-transition-delay: 0.25s;
-transition-delay: 0.25s;
--webkit-transition: opacity 0.5s;
--moz-transition: opacity 0.5s;
--o-transition: opacity 0.5s;
--ms-transition: opacity 0.5s;
-transition: opacity 0.5s;
-
-            
-=======
             background-size: cover;
                  transition-delay: 0.25s;
                        transition: opacity 0.5s;
             background-repeat: no-repeat;
->>>>>>> 32df6f3f
           }
           .gatsby-background-image-fwatluf:before {
             z-index: -100;
@@ -223,30 +160,10 @@
             top: 0;
             left: 0;
             background-position: 'center';
-<<<<<<< HEAD
-            -webkit-background-size: 'contain';
--moz-background-size: 'contain';
--o-background-size: 'contain';
--ms-background-size: 'contain';
-background-size: 'contain';
--webkit-transition-delay: 0.25s;
--moz-transition-delay: 0.25s;
--o-transition-delay: 0.25s;
--ms-transition-delay: 0.25s;
-transition-delay: 0.25s;
--webkit-transition: opacity 0.5s;
--moz-transition: opacity 0.5s;
--o-transition: opacity 0.5s;
--ms-transition: opacity 0.5s;
-transition: opacity 0.5s;
-
-            
-=======
-            background-size: 'contain';
-                 transition-delay: 0.25s;
-                       transition: opacity 0.5s;
-            background-repeat: 'repeat-y';
->>>>>>> 32df6f3f
+            background-size: 'contain';
+                 transition-delay: 0.25s;
+                       transition: opacity 0.5s;
+            background-repeat: 'repeat-y';
           }
           .gatsby-background-image-test:before {
             z-index: -100;
@@ -278,33 +195,10 @@
             top: 0;
             left: 0;
             background-position: 'center';
-<<<<<<< HEAD
-            -webkit-background-size: 'contain';
--moz-background-size: 'contain';
--o-background-size: 'contain';
--ms-background-size: 'contain';
-background-size: 'contain';
--webkit-transition-delay: 0.25s;
--moz-transition-delay: 0.25s;
--o-transition-delay: 0.25s;
--ms-transition-delay: 0.25s;
-transition-delay: 0.25s;
--webkit-transition: opacity 0.5s;
--moz-transition: opacity 0.5s;
--o-transition: opacity 0.5s;
--ms-transition: opacity 0.5s;
-transition: opacity 0.5s;
-
-            background-repeat: 'repeat-y';
-background-position: 'center';
-background-size: 'contain';
-
-=======
-            background-size: 'contain';
-                 transition-delay: 0.25s;
-                       transition: opacity 0.5s;
-            background-repeat: 'repeat-y';
->>>>>>> 32df6f3f
+            background-size: 'contain';
+                 transition-delay: 0.25s;
+                       transition: opacity 0.5s;
+            background-repeat: 'repeat-y';
           }
           .gatsby-background-image-test:before {
             z-index: -100;
@@ -342,30 +236,10 @@
             top: 0;
             left: 0;
             background-position: center;
-<<<<<<< HEAD
-            -webkit-background-size: cover;
--moz-background-size: cover;
--o-background-size: cover;
--ms-background-size: cover;
-background-size: cover;
--webkit-transition-delay: 0.25s;
--moz-transition-delay: 0.25s;
--o-transition-delay: 0.25s;
--ms-transition-delay: 0.25s;
-transition-delay: 0.25s;
--webkit-transition: opacity 0.5s;
--moz-transition: opacity 0.5s;
--o-transition: opacity 0.5s;
--ms-transition: opacity 0.5s;
-transition: opacity 0.5s;
-
-            
-=======
             background-size: cover;
                  transition-delay: 0.25s;
                        transition: opacity 0.5s;
             background-repeat: no-repeat;
->>>>>>> 32df6f3f
           }
           .gatsby-background-image-test:before {
             z-index: -100;
@@ -411,33 +285,10 @@
             top: 0;
             left: 0;
             background-position: 'center';
-<<<<<<< HEAD
-            -webkit-background-size: 'contain';
--moz-background-size: 'contain';
--o-background-size: 'contain';
--ms-background-size: 'contain';
-background-size: 'contain';
--webkit-transition-delay: 0.25s;
--moz-transition-delay: 0.25s;
--o-transition-delay: 0.25s;
--ms-transition-delay: 0.25s;
-transition-delay: 0.25s;
--webkit-transition: opacity 0.5s;
--moz-transition: opacity 0.5s;
--o-transition: opacity 0.5s;
--ms-transition: opacity 0.5s;
-transition: opacity 0.5s;
-
-            background-repeat: 'repeat-y';
-background-position: 'center';
-background-size: 'contain';
-
-=======
-            background-size: 'contain';
-                 transition-delay: 0.25s;
-                       transition: opacity 0.5s;
-            background-repeat: 'repeat-y';
->>>>>>> 32df6f3f
+            background-size: 'contain';
+                 transition-delay: 0.25s;
+                       transition: opacity 0.5s;
+            background-repeat: 'repeat-y';
           }
           .gatsby-background-image-test:before {
             z-index: -100;
@@ -485,33 +336,10 @@
             top: 0;
             left: 0;
             background-position: 'center';
-<<<<<<< HEAD
-            -webkit-background-size: 'contain';
--moz-background-size: 'contain';
--o-background-size: 'contain';
--ms-background-size: 'contain';
-background-size: 'contain';
--webkit-transition-delay: 0.25s;
--moz-transition-delay: 0.25s;
--o-transition-delay: 0.25s;
--ms-transition-delay: 0.25s;
-transition-delay: 0.25s;
--webkit-transition: opacity 0.5s;
--moz-transition: opacity 0.5s;
--o-transition: opacity 0.5s;
--ms-transition: opacity 0.5s;
-transition: opacity 0.5s;
-
-            background-repeat: 'repeat-y';
-background-position: 'center';
-background-size: 'contain';
-
-=======
-            background-size: 'contain';
-                 transition-delay: 0.25s;
-                       transition: opacity 0.5s;
-            background-repeat: 'repeat-y';
->>>>>>> 32df6f3f
+            background-size: 'contain';
+                 transition-delay: 0.25s;
+                       transition: opacity 0.5s;
+            background-repeat: 'repeat-y';
           }
           .gatsby-background-image-test:before {
             z-index: -100;
@@ -557,33 +385,10 @@
             top: 0;
             left: 0;
             background-position: 'center';
-<<<<<<< HEAD
-            -webkit-background-size: 'contain';
--moz-background-size: 'contain';
--o-background-size: 'contain';
--ms-background-size: 'contain';
-background-size: 'contain';
--webkit-transition-delay: 0.25s;
--moz-transition-delay: 0.25s;
--o-transition-delay: 0.25s;
--ms-transition-delay: 0.25s;
-transition-delay: 0.25s;
--webkit-transition: opacity 0.5s;
--moz-transition: opacity 0.5s;
--o-transition: opacity 0.5s;
--ms-transition: opacity 0.5s;
-transition: opacity 0.5s;
-
-            background-repeat: 'repeat-y';
-background-position: 'center';
-background-size: 'contain';
-
-=======
-            background-size: 'contain';
-                 transition-delay: 0.25s;
-                       transition: opacity 0.5s;
-            background-repeat: 'repeat-y';
->>>>>>> 32df6f3f
+            background-size: 'contain';
+                 transition-delay: 0.25s;
+                       transition: opacity 0.5s;
+            background-repeat: 'repeat-y';
           }
           .gatsby-background-image-test:before {
             z-index: -100;
@@ -629,30 +434,10 @@
             top: 0;
             left: 0;
             background-position: center;
-<<<<<<< HEAD
-            -webkit-background-size: cover;
--moz-background-size: cover;
--o-background-size: cover;
--ms-background-size: cover;
-background-size: cover;
--webkit-transition-delay: 0.25s;
--moz-transition-delay: 0.25s;
--o-transition-delay: 0.25s;
--ms-transition-delay: 0.25s;
-transition-delay: 0.25s;
--webkit-transition: opacity 0.5s;
--moz-transition: opacity 0.5s;
--o-transition: opacity 0.5s;
--ms-transition: opacity 0.5s;
-transition: opacity 0.5s;
-
-            
-=======
             background-size: cover;
                  transition-delay: 0.25s;
                        transition: opacity 0.5s;
             background-repeat: no-repeat;
->>>>>>> 32df6f3f
           }
           .gatsby-background-image-fwatluf:before {
             z-index: -100;
@@ -698,33 +483,10 @@
             top: 0;
             left: 0;
             background-position: 'center';
-<<<<<<< HEAD
-            -webkit-background-size: 'contain';
--moz-background-size: 'contain';
--o-background-size: 'contain';
--ms-background-size: 'contain';
-background-size: 'contain';
--webkit-transition-delay: 0.25s;
--moz-transition-delay: 0.25s;
--o-transition-delay: 0.25s;
--ms-transition-delay: 0.25s;
-transition-delay: 0.25s;
--webkit-transition: opacity 0.5s;
--moz-transition: opacity 0.5s;
--o-transition: opacity 0.5s;
--ms-transition: opacity 0.5s;
-transition: opacity 0.5s;
-
-            background-repeat: 'repeat-y';
-background-position: 'center';
-background-size: 'contain';
-
-=======
-            background-size: 'contain';
-                 transition-delay: 0.25s;
-                       transition: opacity 0.5s;
-            background-repeat: 'repeat-y';
->>>>>>> 32df6f3f
+            background-size: 'contain';
+                 transition-delay: 0.25s;
+                       transition: opacity 0.5s;
+            background-repeat: 'repeat-y';
           }
           .gatsby-background-image-test:before {
             z-index: -100;
